--- conflicted
+++ resolved
@@ -1,85 +1,81 @@
-#!/usr/bin/env python
-# Copyright (c) 2010 Joshua Harlan Lifton.
-# See LICENSE.txt for details.
-#
-# keyboardcontrol.py - Abstracted keyboard control.
-#
-# Uses OS appropriate module.
-
-"""Keyboard capture and control.
-
-This module provides an interface for basic keyboard event capture and
-emulation. Set the key_up and key_down functions of the
-KeyboardCapture class to capture keyboard input. Call the send_string
-and send_backspaces functions of the KeyboardEmulation class to
-emulate keyboard input.
-
-"""
-
-import sys
-
-KEYBOARDCONTROL_NOT_FOUND_FOR_OS = \
-        "No keyboard control module was found for os %s" % sys.platform
-
-if sys.platform.startswith('linux'):
-    import xkeyboardcontrol as keyboardcontrol
-elif sys.platform.startswith('win32'):
-    import winkeyboardcontrol as keyboardcontrol
-elif sys.platform.startswith('darwin'):
-    import osxkeyboardcontrol as keyboardcontrol
-else:
-    raise Exception(KEYBOARDCONTROL_NOT_FOUND_FOR_OS)
-
-
-class KeyboardCapture(keyboardcontrol.KeyboardCapture):
-    """Listen to keyboard events."""
-    pass
-
-
-class KeyboardEmulation(keyboardcontrol.KeyboardEmulation):
-    """Emulate printable key presses and backspaces."""
-    pass
-
-
-if __name__ == '__main__':
-    import time
-
-<<<<<<< HEAD
-    keys = [chr(n) for n in range(ord('a'), ord('z'))]
-=======
-    keys = [chr(n) for n in range(ord('a'), ord('z') + 1)]
-    for n in range(12):
-        keys.append('F%u' % (n + 1))
-    for c in '`1234567890-=[];\',./\\':
-        keys.append(c)
->>>>>>> 621c26b9
-    keys.append('space')
-    kc = KeyboardCapture(keys)
-    ke = KeyboardEmulation()
-
-    pressed = set()
-    status = 'pressed: '
-
-    def test(key, action):
-        global pressed, status
-        print key, action
-        if 'pressed' == action:
-            pressed.add(key)
-        elif key in pressed:
-            pressed.remove(key)
-        new_status = 'pressed: ' + '+'.join(pressed)
-        if status != new_status:
-            ke.send_backspaces(len(status))
-            ke.send_string(new_status)
-            status = new_status
-
-    kc.key_down = lambda k: test(k, 'pressed')
-    kc.key_up = lambda k: test(k, 'released')
-    kc.suppress_keyboard(True)
-    kc.start()
-    print 'Press CTRL-c to quit.'
-    try:
-        while True:
-            time.sleep(1)
-    except KeyboardInterrupt:
-        kc.cancel()
+#!/usr/bin/env python
+# Copyright (c) 2010 Joshua Harlan Lifton.
+# See LICENSE.txt for details.
+#
+# keyboardcontrol.py - Abstracted keyboard control.
+#
+# Uses OS appropriate module.
+
+"""Keyboard capture and control.
+
+This module provides an interface for basic keyboard event capture and
+emulation. Set the key_up and key_down functions of the
+KeyboardCapture class to capture keyboard input. Call the send_string
+and send_backspaces functions of the KeyboardEmulation class to
+emulate keyboard input.
+
+"""
+
+import sys
+
+KEYBOARDCONTROL_NOT_FOUND_FOR_OS = \
+        "No keyboard control module was found for os %s" % sys.platform
+
+if sys.platform.startswith('linux'):
+    import xkeyboardcontrol as keyboardcontrol
+elif sys.platform.startswith('win32'):
+    import winkeyboardcontrol as keyboardcontrol
+elif sys.platform.startswith('darwin'):
+    import osxkeyboardcontrol as keyboardcontrol
+else:
+    raise Exception(KEYBOARDCONTROL_NOT_FOUND_FOR_OS)
+
+
+class KeyboardCapture(keyboardcontrol.KeyboardCapture):
+    """Listen to keyboard events."""
+    pass
+
+
+class KeyboardEmulation(keyboardcontrol.KeyboardEmulation):
+    """Emulate printable key presses and backspaces."""
+    pass
+
+
+if __name__ == '__main__':
+    import time
+
+    keys = [chr(n) for n in range(ord('a'), ord('z') + 1)]
+    for n in range(12):
+        keys.append('F%u' % (n + 1))
+    for c in '`1234567890-=[];\',./\\':
+        keys.append(c)
+    keys.append('space')
+    kc = KeyboardCapture(keys)
+    ke = KeyboardEmulation()
+
+    pressed = set()
+    status = 'pressed: '
+
+    def test(key, action):
+        global pressed, status
+        print key, action
+        if 'pressed' == action:
+            pressed.add(key)
+        elif key in pressed:
+            pressed.remove(key)
+        new_status = 'pressed: ' + '+'.join(pressed)
+        if status != new_status:
+            ke.send_backspaces(len(status))
+            ke.send_string(new_status)
+            status = new_status
+
+    kc.key_down = lambda k: test(k, 'pressed')
+    kc.key_up = lambda k: test(k, 'released')
+    kc.suppress_keyboard(True)
+    kc.start()
+    print 'Press CTRL-c to quit.'
+    try:
+        while True:
+            time.sleep(1)
+    except KeyboardInterrupt:
+        kc.cancel()