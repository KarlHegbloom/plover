--- conflicted
+++ resolved
@@ -57,34 +57,17 @@
         # Look for a fixed font.
         font_size = wx.SystemSettings.GetFont(wx.SYS_DEFAULT_GUI_FONT).GetPointSize()
         for face in (
-<<<<<<< HEAD
-            'Courier',
-            'Courier New',
-            'monospace',
-        ):
-            fixed_font = wx.Font(12,
-=======
             'monospace',
             'Courier',
             'Courier New',
         ):
             fixed_font = wx.Font(font_size,
->>>>>>> 621c26b9
                                  wx.FONTFAMILY_DEFAULT,
                                  wx.FONTSTYLE_NORMAL,
                                  wx.FONTWEIGHT_NORMAL,
                                  face=face)
             if fixed_font.IsFixedWidth():
                 break
-<<<<<<< HEAD
-        print 'fixed font: %s [%u]' % (fixed_font.GetFaceName(),
-                                       fixed_font.GetPointSize())
-
-        # Calculate required width.
-        dc = wx.MemoryDC()
-        dc.SetFont(fixed_font)
-        text_width = dc.GetTextExtent(ALL_KEYS + 2 * ' ')[0]
-=======
         # print 'fixed font: %s [%u]' % (fixed_font.GetFaceName(),
         #                                fixed_font.GetPointSize())
         # print 'length of ALL_KEYS is %u' % len(ALL_KEYS)
@@ -93,7 +76,6 @@
         dc = wx.MemoryDC()
         dc.SetFont(fixed_font)
         (text_width, text_height) = dc.GetTextExtent(ALL_KEYS + 2 * ' ')
->>>>>>> 621c26b9
 
         # Default text style.
         text_style = wx.TextAttr()
@@ -110,11 +92,7 @@
 
         self.listbox = wx.TextCtrl(self,
                                    style=wx.TE_MULTILINE|wx.TE_READONLY|wx.TE_DONTWRAP|wx.BORDER_NONE,
-<<<<<<< HEAD
-                                   size=wx.Size(text_width, 500))
-=======
                                    size=wx.Size(text_width, text_height * 20))
->>>>>>> 621c26b9
         self.listbox.SetDefaultStyle(text_style)
         self.listbox.SetFont(fixed_font)
 
