<<<<<<< HEAD
#!/usr/bin/env python
=======
#!/usr/bin/env python2
>>>>>>> b386d7f8
# Copyright (c) 2010 Joshua Harlan Lifton.
# See LICENSE.txt for details.

from plover import (
    __name__ as __software_name__,
    __version__,
    __description__,
    __long_description__,
    __url__,
    __download_url__,
    __license__,
    __copyright__,
)

import sys
import setuptools

setup_requires = []
options = {}
kwargs = {}

if sys.platform.startswith('darwin'):
    setup_requires.append('py2app')
    options['py2app'] = {
        'argv_emulation': False,
        'iconfile': 'osx/plover.icns',
        'resources': 'plover/assets/',
        'plist': {
            'CFBundleName': __software_name__.capitalize(),
            'CFBundleShortVersionString': __version__,
            'CFBundleVersion': __version__,
            'CFBundleIdentifier': 'org.openstenoproject.plover',
            'NSHumanReadableCopyright': __copyright__,
            'CFBundleDevelopmentRegion': 'English',
            }
        }
    # Py2app will not look at entry_points.
    kwargs['app'] = 'launch.py',

setuptools.setup(
    name=__software_name__.capitalize(),
    version=__version__,
    description=__description__,
    long_description=__long_description__,
    url=__url__,
    download_url=__download_url__,
    license=__license__,
    author='Joshua Harlan Lifton',
    author_email='joshua.harlan.lifton@gmail.com',
    maintainer='Ted Morin',
    maintainer_email='morinted@gmail.com',
    zip_safe=True,
    options=options,
    setup_requires=setup_requires,
    install_requires=[
        'setuptools',
        'pyserial>=2.7',
        'appdirs>=1.4.0',
    ],
    extras_require={
        ':"win32" in sys_platform': [
            'pyhook>=1.5.1',
            'pywin32>=219',
            'pywinauto>=0.5.3',
            'pywinusb>=0.4.0',
            # Can't reliably require wxPython
        ],
        ':"linux" in sys_platform': [
            'python-xlib>=0.14',
            'wxPython>=3.0',
        ],
        ':"darwin" in sys_platform': [
            'pyobjc-core>=3.0.3',
            'pyobjc-framework-Cocoa>=3.0.3',
            'pyobjc-framework-Quartz>=3.0.3',
            'wxPython>=3.0',
        ],
    },
    entry_points={
        'console_scripts': ['plover=plover.main:main'],
        'setuptools.installation': ['eggsecutable=plover.main:main'],
    },
    packages=[
        'plover', 'plover.machine', 'plover.gui',
        'plover.oslayer', 'plover.dictionary',
    ],
    package_data={
        'plover': ['assets/*'],
    },
    data_files=[
        ('share/applications', ['application/Plover.desktop']),
        ('share/pixmaps', ['plover/assets/plover_on.png']),
    ],
    platforms=[
        'Operating System :: POSIX :: Linux',
        'Operating System :: Microsoft :: Windows',
    ],
    classifiers=[
        'Programming Language :: Python',
        'License :: OSI Approved :: GNU General Public License (GPL)',
        'Development Status :: 4 - Beta',
        'Environment :: X11 Applications',
        'Intended Audience :: End Users/Desktop',
        'Natural Language :: English',
        'Operating System :: POSIX :: Linux',
        'Topic :: Adaptive Technologies',
        'Topic :: Desktop Environment',
    ],
    **kwargs
)<|MERGE_RESOLUTION|>--- conflicted
+++ resolved
@@ -1,8 +1,4 @@
-<<<<<<< HEAD
 #!/usr/bin/env python
-=======
-#!/usr/bin/env python2
->>>>>>> b386d7f8
 # Copyright (c) 2010 Joshua Harlan Lifton.
 # See LICENSE.txt for details.
 
